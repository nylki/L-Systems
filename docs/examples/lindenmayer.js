<<<<<<< HEAD
var LSystem=function(){"use strict";function t(t){let s,i=t[0].match(/(.+)<(.)/),o=t[0].match(/(.)>(.+)/);if(null===i&&null===o)return t;let e=t[1].successor||t[1].successors?t[1]:{successor:t[1]};return null!==i&&(s=i[2],e.leftCtx=i[1]),null!==o&&(s=o[1],e.rightCtx=o[2]),[s,e]}function s(t){if("string"!=typeof t&&t instanceof String==!1)return t;let s=[];for(let i of t)s.push({symbol:i});return s}function i(t,i){return t[1]=function t(i,o){if(i.hasOwnProperty("successors"))for(var e=0;e<i.successors.length;e++)i.successors[e]=t(i.successors[e],o);else!1===i.hasOwnProperty("successor")&&(i={successor:i});return o&&i.hasOwnProperty("successor")&&(i.successor=s(i.successor)),i}(t[1],i),t}function LSystem({axiom:o="",productions:e,finals:r,branchSymbols:n="[]",ignoredSymbols:c="+-&^/|\\",allowClassicSyntax:a=!0,classicParametricSyntax:h=!1,forceObjects:l=!1,debug:u=!1}){return this.setAxiom=function(t){this.axiom=this.forceObjects?s(t):t},this.getRaw=function(){return this.axiom},this.getString=function(t=!0){return"string"==typeof this.axiom?this.axiom:!0===t?this.axiom.reduce((t,s)=>{if(void 0===s.symbol)throw console.log("found:",s),new Error("L-Systems that use only objects as symbols (eg: {symbol: 'F', params: []}), cant use string symbols (eg. 'F')! Check if you always return objects in your productions and no strings.");return t+s.symbol},""):JSON.stringify(this.axiom)},this.getStringResult=this.getString,this.setProduction=function(s,o,e=!1){let r=[s,o];if(void 0===r)throw new Error("no production specified.");if(o.successor&&o.successors)throw new Error('You can not have both a "successor" and a "successors" field in your production!');if(!0===this.allowClassicSyntax&&(r=t(r)),(r=i(r,this.forceObjects))[1].isStochastic=void 0!==r[1].successors&&r[1].successors.every(t=>void 0!==t.weight),r[1].isStochastic){r[1].weightSum=0;for(let t of r[1].successors)r[1].weightSum+=t.weight}let n=r[0];if(!0===e&&this.productions.has(n)){let t=this.productions.get(n),s=t.successor,i=t.successors;s&&!i&&(t={successors:[t]}),t.successors.push(r[1]),this.productions.set(n,t)}else this.productions.set(n,r[1])},this.setProductions=function(t){if(void 0===t)throw new Error("no production specified.");this.clearProductions();for(let s of Object.entries(t)){let t=s[0],i=s[1];this.setProduction(t,i,!0)}},this.clearProductions=function(){this.productions=new Map},this.setFinal=function(t,s){let i=[t,s];if(void 0===i)throw new Error("no final specified.");this.finals.set(i[0],i[1])},this.setFinals=function(t){if(void 0===t)throw new Error("no finals specified.");this.finals=new Map;for(let s in t)t.hasOwnProperty(s)&&this.setFinal(s,t[s])},this.getProductionResult=function(t,s,i,o,e=!1){let r=void 0!==t.leftCtx||void 0!==t.rightCtx,a=!1,h=!0;if(void 0!==t.condition&&!1===t.condition({index:s,currentAxiom:this.axiom,part:i,params:o})?h=!1:r&&(void 0!==t.leftCtx&&void 0!==t.rightCtx?h=this.match({direction:"left",match:t.leftCtx,index:s,branchSymbols:n,ignoredSymbols:c}).result:void 0!==t.leftCtx?h=this.match({direction:"left",match:t.leftCtx,index:s,branchSymbols:n,ignoredSymbols:c}).result:void 0!==t.rightCtx&&(h=this.match({direction:"right",match:t.rightCtx,index:s,branchSymbols:n,ignoredSymbols:c}).result)),!1===h)a=!1;else if(t.successors){var l,u;t.isStochastic&&(u=Math.random()*t.weightSum,l=0);for(let e of t.successors){if(t.isStochastic&&(l+=e.weight)<u)continue;let r=this.getProductionResult(e,s,i,o,!0);if(void 0!==r&&!1!==r){a=r;break}}}else a="function"==typeof t.successor?t.successor({index:s,currentAxiom:this.axiom,part:i,params:o}):t.successor;return a||(e?a:i)},this.applyProductions=function(){let t="string"==typeof this.axiom?"":[],s=0;for(let i of this.axiom){let o=i.symbol||i,e=i.params||[],r=i;if(this.productions.has(o)){let t=this.productions.get(o);r=this.getProductionResult(t,s,i,e)}"string"==typeof t?t+=r:r instanceof Array?t.push(...r):t.push(r),s++}return this.axiom=t,t},this.iterate=function(t=1){let s;this.iterations=t;for(let i=0;i<t;i++)s=this.applyProductions();return s},this.final=function(t){let s=0;for(let i of this.axiom){let o=i;if("object"==typeof i&&i.symbol&&(o=i.symbol),this.finals.has(o)){let e=this.finals.get(o),r=typeof e;if("function"!==r)throw Error("'"+o+"' has an object for a final function. But it is __not a function__ but a "+r+"!");e({index:s,part:i},t)}s++}},this.match=function({axiom_:t,match:s,ignoredSymbols:i,branchSymbols:o,index:e,direction:r}){let n=0,c=0;t=t||this.axiom,void 0===o&&(o=void 0!==this.branchSymbols?this.branchSymbols:[]),void 0===i&&(i=void 0!==this.ignoredSymbols?this.ignoredSymbols:[]);let a,h,l,u,f,d,m,g=[];if("right"===r){if(u=d=1,l=e+1,f=0,m=s.length,o.length>0){var y=o;a=y[0],h=y[1]}}else{if("left"!==r)throw Error(r,"is not a valid direction for matching.");if(u=d=-1,l=e-1,f=s.length-1,m=-1,o.length>0){var b=o;h=b[0],a=b[1]}}for(;l<t.length&&l>=0;l+=u){let o=t[l].symbol||t[l],e=s[f];if(o===e){if((0===n||c>0)&&(o===a?(c++,n++,f+=d):o===h?(c=Math.max(0,c-1),n=Math.max(0,n-1),0===c&&(f+=d)):(g.push(l),f+=d)),f===m)return{result:!0,matchIndices:g}}else if(o===a)n++,c>0&&c++;else if(o===h)n=Math.max(0,n-1),c>0&&(c=Math.max(0,c-1));else if((0===n||c>0&&e!==h)&&!1===i.includes(o))return{result:!1,matchIndices:g}}return{result:!1,matchIndices:g}},this.ignoredSymbols=c,this.debug=u,this.branchSymbols=n,this.allowClassicSyntax=a,this.classicParametricSyntax=h,this.forceObjects=l,this.setAxiom(o),this.clearProductions(),e&&this.setProductions(e),r&&this.setFinals(r),this}return LSystem.transformClassicStochasticProductions=function(t){return function(){let s=t,i=s.length,o=Math.random();for(let t=0;t<i;t++)if(o<=(t+1)/i)return s[t];console.error("Should have returned a result of the list, something is wrong here with the random numbers?.")}},LSystem.transformClassicCSProduction=t,LSystem.transformClassicParametricAxiom=function(t){let s=t.replace(/\s+/g,"").split(/[\(\)]/),i=[];for(let t=0;t<s.length-1;t+=2){let o=s[t+1].split(",").map(Number);i.push({symbol:s[t],params:o})}},LSystem.testClassicParametricSyntax=function(t){return/\(.+\)/.test(t)},LSystem}();
=======
var LSystem=function(){"use strict";function t(t){let s,i=t[0].match(/(.+)<(.)/),o=t[0].match(/(.)>(.+)/);if(null===i&&null===o)return t;let e=t[1].successor||t[1].successors?t[1]:{successor:t[1]};return null!==i&&(s=i[2],e.leftCtx=i[1]),null!==o&&(s=o[1],e.rightCtx=o[2]),[s,e]}function s(t){if("string"!=typeof t&&t instanceof String==!1)return t;let s=[];for(let i of t)s.push({symbol:i});return s}function i(t,i){return t[1]=function t(i,o){if(i.hasOwnProperty("successors"))for(var e=0;e<i.successors.length;e++)i.successors[e]=t(i.successors[e],o);else!1===i.hasOwnProperty("successor")&&(i={successor:i});return o&&i.hasOwnProperty("successor")&&(i.successor=s(i.successor)),i}(t[1],i),t}class LSystem{constructor({axiom:t="",productions:s,finals:i,branchSymbols:o="[]",ignoredSymbols:e="+-&^/|\\",allowClassicSyntax:r=!0,classicParametricSyntax:n=!1,forceObjects:c=!1,debug:a=!1}){this.ignoredSymbols=e,this.debug=a,this.branchSymbols=o,this.allowClassicSyntax=r,this.classicParametricSyntax=n,this.forceObjects=c,this.setAxiom(t),this.clearProductions(),s&&this.setProductions(s),i&&this.setFinals(i)}setAxiom(t){this.axiom=this.forceObjects?s(t):t}getRaw(){return this.axiom}getString(t=!0){return"string"==typeof this.axiom?this.axiom:!0===t?this.axiom.reduce((t,s)=>{if(void 0===s.symbol)throw console.log("found:",s),new Error("L-Systems that use only objects as symbols (eg: {symbol: 'F', params: []}), cant use string symbols (eg. 'F')! Check if you always return objects in your productions and no strings.");return t+s.symbol},""):JSON.stringify(this.axiom)}setProduction(s,o,e=!1){let r=[s,o];if(void 0===r)throw new Error("no production specified.");if(o.successor&&o.successors)throw new Error('You can not have both a "successor" and a "successors" field in your production!');if(!0===this.allowClassicSyntax&&(r=t(r)),(r=i(r,this.forceObjects))[1].isStochastic=void 0!==r[1].successors&&r[1].successors.every(t=>void 0!==t.weight),r[1].isStochastic){r[1].weightSum=0;for(let t of r[1].successors)r[1].weightSum+=t.weight}let n=r[0];if(!0===e&&this.productions.has(n)){let t=this.productions.get(n),s=t.successor,i=t.successors;s&&!i&&(t={successors:[t]}),t.successors.push(r[1]),this.productions.set(n,t)}else this.productions.set(n,r[1])}setProductions(t){if(void 0===t)throw new Error("no production specified.");this.clearProductions();for(let s of Object.entries(t)){let t=s[0],i=s[1];this.setProduction(t,i,!0)}}clearProductions(){this.productions=new Map}setFinal(t,s){let i=[t,s];if(void 0===i)throw new Error("no final specified.");this.finals.set(i[0],i[1])}setFinals(t){if(void 0===t)throw new Error("no finals specified.");this.finals=new Map;for(let s in t)t.hasOwnProperty(s)&&this.setFinal(s,t[s])}getProductionResult(t,s,i,o,e=!1){let r=void 0!==t.leftCtx||void 0!==t.rightCtx,n=!1,c=!0;if(void 0!==t.condition&&!1===t.condition({index:s,currentAxiom:this.axiom,part:i,params:o})?c=!1:r&&(void 0!==t.leftCtx&&void 0!==t.rightCtx?c=this.match({direction:"left",match:t.leftCtx,index:s,branchSymbols:this.branchSymbols,ignoredSymbols:this.ignoredSymbols}).result&&this.match({direction:"right",match:t.rightCtx,index:s,branchSymbols:this.branchSymbols,ignoredSymbols:this.ignoredSymbols}).result:void 0!==t.leftCtx?c=this.match({direction:"left",match:t.leftCtx,index:s,branchSymbols:this.branchSymbols,ignoredSymbols:this.ignoredSymbols}).result:void 0!==t.rightCtx&&(c=this.match({direction:"right",match:t.rightCtx,index:s,branchSymbols:this.branchSymbols,ignoredSymbols:this.ignoredSymbols}).result)),!1===c)n=!1;else if(t.successors){let e,r;t.isStochastic&&(r=Math.random()*t.weightSum,e=0);for(let c of t.successors){if(t.isStochastic&&(e+=c.weight)<r)continue;let a=this.getProductionResult(c,s,i,o,!0);if(void 0!==a&&!1!==a){n=a;break}}}else n="function"==typeof t.successor?t.successor({index:s,currentAxiom:this.axiom,part:i,params:o}):t.successor;return n||(e?n:i)}applyProductions(){let t="string"==typeof this.axiom?"":[],s=0;for(let i of this.axiom){let o=i.symbol||i,e=i.params||[],r=i;if(this.productions.has(o)){let t=this.productions.get(o);r=this.getProductionResult(t,s,i,e)}"string"==typeof t?t+=r:r instanceof Array?t.push(...r):t.push(r),s++}return this.axiom=t,t}iterate(t=1){let s;this.iterations=t;for(let i=0;i<t;i++)s=this.applyProductions();return s}final(t){let s=0;for(let i of this.axiom){let o=i;if("object"==typeof i&&i.symbol&&(o=i.symbol),this.finals.has(o)){let e=this.finals.get(o),r=typeof e;if("function"!==r)throw Error("'"+o+"' has an object for a final function. But it is __not a function__ but a "+r+"!");e({index:s,part:i},t)}s++}}match({axiom_:t,match:s,ignoredSymbols:i,branchSymbols:o,index:e,direction:r}){let n=0,c=0;t=t||this.axiom,void 0===o&&(o=void 0!==this.branchSymbols?this.branchSymbols:[]),void 0===i&&(i=void 0!==this.ignoredSymbols?this.ignoredSymbols:[]);let a,l,h,u,f,m,d,b=[];if("right"===r){if(u=m=1,h=e+1,f=0,d=s.length,o.length>0){var g=o;a=g[0],l=g[1]}}else{if("left"!==r)throw Error(r,"is not a valid direction for matching.");if(u=m=-1,h=e-1,f=s.length-1,d=-1,o.length>0){var y=o;l=y[0],a=y[1]}}for(;h<t.length&&h>=0;h+=u){let o=t[h].symbol||t[h],e=s[f];if(o===e){if((0===n||c>0)&&(o===a?(c++,n++,f+=m):o===l?(c=Math.max(0,c-1),n=Math.max(0,n-1),0===c&&(f+=m)):(b.push(h),f+=m)),f===d)return{result:!0,matchIndices:b}}else if(o===a)n++,c>0&&c++;else if(o===l)n=Math.max(0,n-1),c>0&&(c=Math.max(0,c-1));else if((0===n||c>0&&e!==l)&&!1===i.includes(o))return{result:!1,matchIndices:b}}return{result:!1,matchIndices:b}}}return LSystem.getStringResult=LSystem.getString,LSystem.transformClassicStochasticProductions=function(t){return function(){let s=t,i=s.length,o=Math.random();for(let t=0;t<i;t++)if(o<=(t+1)/i)return s[t];console.error("Should have returned a result of the list, something is wrong here with the random numbers?.")}},LSystem.transformClassicCSProduction=t,LSystem.transformClassicParametricAxiom=function(t){let s=t.replace(/\s+/g,"").split(/[\(\)]/),i=[];for(let t=0;t<s.length-1;t+=2){let o=s[t+1].split(",").map(Number);i.push({symbol:s[t],params:o})}},LSystem.testClassicParametricSyntax=function(t){return/\(.+\)/.test(t)},LSystem}();
>>>>>>> 1f6bf29a
<|MERGE_RESOLUTION|>--- conflicted
+++ resolved
@@ -1,5 +1,669 @@
-<<<<<<< HEAD
-var LSystem=function(){"use strict";function t(t){let s,i=t[0].match(/(.+)<(.)/),o=t[0].match(/(.)>(.+)/);if(null===i&&null===o)return t;let e=t[1].successor||t[1].successors?t[1]:{successor:t[1]};return null!==i&&(s=i[2],e.leftCtx=i[1]),null!==o&&(s=o[1],e.rightCtx=o[2]),[s,e]}function s(t){if("string"!=typeof t&&t instanceof String==!1)return t;let s=[];for(let i of t)s.push({symbol:i});return s}function i(t,i){return t[1]=function t(i,o){if(i.hasOwnProperty("successors"))for(var e=0;e<i.successors.length;e++)i.successors[e]=t(i.successors[e],o);else!1===i.hasOwnProperty("successor")&&(i={successor:i});return o&&i.hasOwnProperty("successor")&&(i.successor=s(i.successor)),i}(t[1],i),t}function LSystem({axiom:o="",productions:e,finals:r,branchSymbols:n="[]",ignoredSymbols:c="+-&^/|\\",allowClassicSyntax:a=!0,classicParametricSyntax:h=!1,forceObjects:l=!1,debug:u=!1}){return this.setAxiom=function(t){this.axiom=this.forceObjects?s(t):t},this.getRaw=function(){return this.axiom},this.getString=function(t=!0){return"string"==typeof this.axiom?this.axiom:!0===t?this.axiom.reduce((t,s)=>{if(void 0===s.symbol)throw console.log("found:",s),new Error("L-Systems that use only objects as symbols (eg: {symbol: 'F', params: []}), cant use string symbols (eg. 'F')! Check if you always return objects in your productions and no strings.");return t+s.symbol},""):JSON.stringify(this.axiom)},this.getStringResult=this.getString,this.setProduction=function(s,o,e=!1){let r=[s,o];if(void 0===r)throw new Error("no production specified.");if(o.successor&&o.successors)throw new Error('You can not have both a "successor" and a "successors" field in your production!');if(!0===this.allowClassicSyntax&&(r=t(r)),(r=i(r,this.forceObjects))[1].isStochastic=void 0!==r[1].successors&&r[1].successors.every(t=>void 0!==t.weight),r[1].isStochastic){r[1].weightSum=0;for(let t of r[1].successors)r[1].weightSum+=t.weight}let n=r[0];if(!0===e&&this.productions.has(n)){let t=this.productions.get(n),s=t.successor,i=t.successors;s&&!i&&(t={successors:[t]}),t.successors.push(r[1]),this.productions.set(n,t)}else this.productions.set(n,r[1])},this.setProductions=function(t){if(void 0===t)throw new Error("no production specified.");this.clearProductions();for(let s of Object.entries(t)){let t=s[0],i=s[1];this.setProduction(t,i,!0)}},this.clearProductions=function(){this.productions=new Map},this.setFinal=function(t,s){let i=[t,s];if(void 0===i)throw new Error("no final specified.");this.finals.set(i[0],i[1])},this.setFinals=function(t){if(void 0===t)throw new Error("no finals specified.");this.finals=new Map;for(let s in t)t.hasOwnProperty(s)&&this.setFinal(s,t[s])},this.getProductionResult=function(t,s,i,o,e=!1){let r=void 0!==t.leftCtx||void 0!==t.rightCtx,a=!1,h=!0;if(void 0!==t.condition&&!1===t.condition({index:s,currentAxiom:this.axiom,part:i,params:o})?h=!1:r&&(void 0!==t.leftCtx&&void 0!==t.rightCtx?h=this.match({direction:"left",match:t.leftCtx,index:s,branchSymbols:n,ignoredSymbols:c}).result:void 0!==t.leftCtx?h=this.match({direction:"left",match:t.leftCtx,index:s,branchSymbols:n,ignoredSymbols:c}).result:void 0!==t.rightCtx&&(h=this.match({direction:"right",match:t.rightCtx,index:s,branchSymbols:n,ignoredSymbols:c}).result)),!1===h)a=!1;else if(t.successors){var l,u;t.isStochastic&&(u=Math.random()*t.weightSum,l=0);for(let e of t.successors){if(t.isStochastic&&(l+=e.weight)<u)continue;let r=this.getProductionResult(e,s,i,o,!0);if(void 0!==r&&!1!==r){a=r;break}}}else a="function"==typeof t.successor?t.successor({index:s,currentAxiom:this.axiom,part:i,params:o}):t.successor;return a||(e?a:i)},this.applyProductions=function(){let t="string"==typeof this.axiom?"":[],s=0;for(let i of this.axiom){let o=i.symbol||i,e=i.params||[],r=i;if(this.productions.has(o)){let t=this.productions.get(o);r=this.getProductionResult(t,s,i,e)}"string"==typeof t?t+=r:r instanceof Array?t.push(...r):t.push(r),s++}return this.axiom=t,t},this.iterate=function(t=1){let s;this.iterations=t;for(let i=0;i<t;i++)s=this.applyProductions();return s},this.final=function(t){let s=0;for(let i of this.axiom){let o=i;if("object"==typeof i&&i.symbol&&(o=i.symbol),this.finals.has(o)){let e=this.finals.get(o),r=typeof e;if("function"!==r)throw Error("'"+o+"' has an object for a final function. But it is __not a function__ but a "+r+"!");e({index:s,part:i},t)}s++}},this.match=function({axiom_:t,match:s,ignoredSymbols:i,branchSymbols:o,index:e,direction:r}){let n=0,c=0;t=t||this.axiom,void 0===o&&(o=void 0!==this.branchSymbols?this.branchSymbols:[]),void 0===i&&(i=void 0!==this.ignoredSymbols?this.ignoredSymbols:[]);let a,h,l,u,f,d,m,g=[];if("right"===r){if(u=d=1,l=e+1,f=0,m=s.length,o.length>0){var y=o;a=y[0],h=y[1]}}else{if("left"!==r)throw Error(r,"is not a valid direction for matching.");if(u=d=-1,l=e-1,f=s.length-1,m=-1,o.length>0){var b=o;h=b[0],a=b[1]}}for(;l<t.length&&l>=0;l+=u){let o=t[l].symbol||t[l],e=s[f];if(o===e){if((0===n||c>0)&&(o===a?(c++,n++,f+=d):o===h?(c=Math.max(0,c-1),n=Math.max(0,n-1),0===c&&(f+=d)):(g.push(l),f+=d)),f===m)return{result:!0,matchIndices:g}}else if(o===a)n++,c>0&&c++;else if(o===h)n=Math.max(0,n-1),c>0&&(c=Math.max(0,c-1));else if((0===n||c>0&&e!==h)&&!1===i.includes(o))return{result:!1,matchIndices:g}}return{result:!1,matchIndices:g}},this.ignoredSymbols=c,this.debug=u,this.branchSymbols=n,this.allowClassicSyntax=a,this.classicParametricSyntax=h,this.forceObjects=l,this.setAxiom(o),this.clearProductions(),e&&this.setProductions(e),r&&this.setFinals(r),this}return LSystem.transformClassicStochasticProductions=function(t){return function(){let s=t,i=s.length,o=Math.random();for(let t=0;t<i;t++)if(o<=(t+1)/i)return s[t];console.error("Should have returned a result of the list, something is wrong here with the random numbers?.")}},LSystem.transformClassicCSProduction=t,LSystem.transformClassicParametricAxiom=function(t){let s=t.replace(/\s+/g,"").split(/[\(\)]/),i=[];for(let t=0;t<s.length-1;t+=2){let o=s[t+1].split(",").map(Number);i.push({symbol:s[t],params:o})}},LSystem.testClassicParametricSyntax=function(t){return/\(.+\)/.test(t)},LSystem}();
-=======
-var LSystem=function(){"use strict";function t(t){let s,i=t[0].match(/(.+)<(.)/),o=t[0].match(/(.)>(.+)/);if(null===i&&null===o)return t;let e=t[1].successor||t[1].successors?t[1]:{successor:t[1]};return null!==i&&(s=i[2],e.leftCtx=i[1]),null!==o&&(s=o[1],e.rightCtx=o[2]),[s,e]}function s(t){if("string"!=typeof t&&t instanceof String==!1)return t;let s=[];for(let i of t)s.push({symbol:i});return s}function i(t,i){return t[1]=function t(i,o){if(i.hasOwnProperty("successors"))for(var e=0;e<i.successors.length;e++)i.successors[e]=t(i.successors[e],o);else!1===i.hasOwnProperty("successor")&&(i={successor:i});return o&&i.hasOwnProperty("successor")&&(i.successor=s(i.successor)),i}(t[1],i),t}class LSystem{constructor({axiom:t="",productions:s,finals:i,branchSymbols:o="[]",ignoredSymbols:e="+-&^/|\\",allowClassicSyntax:r=!0,classicParametricSyntax:n=!1,forceObjects:c=!1,debug:a=!1}){this.ignoredSymbols=e,this.debug=a,this.branchSymbols=o,this.allowClassicSyntax=r,this.classicParametricSyntax=n,this.forceObjects=c,this.setAxiom(t),this.clearProductions(),s&&this.setProductions(s),i&&this.setFinals(i)}setAxiom(t){this.axiom=this.forceObjects?s(t):t}getRaw(){return this.axiom}getString(t=!0){return"string"==typeof this.axiom?this.axiom:!0===t?this.axiom.reduce((t,s)=>{if(void 0===s.symbol)throw console.log("found:",s),new Error("L-Systems that use only objects as symbols (eg: {symbol: 'F', params: []}), cant use string symbols (eg. 'F')! Check if you always return objects in your productions and no strings.");return t+s.symbol},""):JSON.stringify(this.axiom)}setProduction(s,o,e=!1){let r=[s,o];if(void 0===r)throw new Error("no production specified.");if(o.successor&&o.successors)throw new Error('You can not have both a "successor" and a "successors" field in your production!');if(!0===this.allowClassicSyntax&&(r=t(r)),(r=i(r,this.forceObjects))[1].isStochastic=void 0!==r[1].successors&&r[1].successors.every(t=>void 0!==t.weight),r[1].isStochastic){r[1].weightSum=0;for(let t of r[1].successors)r[1].weightSum+=t.weight}let n=r[0];if(!0===e&&this.productions.has(n)){let t=this.productions.get(n),s=t.successor,i=t.successors;s&&!i&&(t={successors:[t]}),t.successors.push(r[1]),this.productions.set(n,t)}else this.productions.set(n,r[1])}setProductions(t){if(void 0===t)throw new Error("no production specified.");this.clearProductions();for(let s of Object.entries(t)){let t=s[0],i=s[1];this.setProduction(t,i,!0)}}clearProductions(){this.productions=new Map}setFinal(t,s){let i=[t,s];if(void 0===i)throw new Error("no final specified.");this.finals.set(i[0],i[1])}setFinals(t){if(void 0===t)throw new Error("no finals specified.");this.finals=new Map;for(let s in t)t.hasOwnProperty(s)&&this.setFinal(s,t[s])}getProductionResult(t,s,i,o,e=!1){let r=void 0!==t.leftCtx||void 0!==t.rightCtx,n=!1,c=!0;if(void 0!==t.condition&&!1===t.condition({index:s,currentAxiom:this.axiom,part:i,params:o})?c=!1:r&&(void 0!==t.leftCtx&&void 0!==t.rightCtx?c=this.match({direction:"left",match:t.leftCtx,index:s,branchSymbols:this.branchSymbols,ignoredSymbols:this.ignoredSymbols}).result&&this.match({direction:"right",match:t.rightCtx,index:s,branchSymbols:this.branchSymbols,ignoredSymbols:this.ignoredSymbols}).result:void 0!==t.leftCtx?c=this.match({direction:"left",match:t.leftCtx,index:s,branchSymbols:this.branchSymbols,ignoredSymbols:this.ignoredSymbols}).result:void 0!==t.rightCtx&&(c=this.match({direction:"right",match:t.rightCtx,index:s,branchSymbols:this.branchSymbols,ignoredSymbols:this.ignoredSymbols}).result)),!1===c)n=!1;else if(t.successors){let e,r;t.isStochastic&&(r=Math.random()*t.weightSum,e=0);for(let c of t.successors){if(t.isStochastic&&(e+=c.weight)<r)continue;let a=this.getProductionResult(c,s,i,o,!0);if(void 0!==a&&!1!==a){n=a;break}}}else n="function"==typeof t.successor?t.successor({index:s,currentAxiom:this.axiom,part:i,params:o}):t.successor;return n||(e?n:i)}applyProductions(){let t="string"==typeof this.axiom?"":[],s=0;for(let i of this.axiom){let o=i.symbol||i,e=i.params||[],r=i;if(this.productions.has(o)){let t=this.productions.get(o);r=this.getProductionResult(t,s,i,e)}"string"==typeof t?t+=r:r instanceof Array?t.push(...r):t.push(r),s++}return this.axiom=t,t}iterate(t=1){let s;this.iterations=t;for(let i=0;i<t;i++)s=this.applyProductions();return s}final(t){let s=0;for(let i of this.axiom){let o=i;if("object"==typeof i&&i.symbol&&(o=i.symbol),this.finals.has(o)){let e=this.finals.get(o),r=typeof e;if("function"!==r)throw Error("'"+o+"' has an object for a final function. But it is __not a function__ but a "+r+"!");e({index:s,part:i},t)}s++}}match({axiom_:t,match:s,ignoredSymbols:i,branchSymbols:o,index:e,direction:r}){let n=0,c=0;t=t||this.axiom,void 0===o&&(o=void 0!==this.branchSymbols?this.branchSymbols:[]),void 0===i&&(i=void 0!==this.ignoredSymbols?this.ignoredSymbols:[]);let a,l,h,u,f,m,d,b=[];if("right"===r){if(u=m=1,h=e+1,f=0,d=s.length,o.length>0){var g=o;a=g[0],l=g[1]}}else{if("left"!==r)throw Error(r,"is not a valid direction for matching.");if(u=m=-1,h=e-1,f=s.length-1,d=-1,o.length>0){var y=o;l=y[0],a=y[1]}}for(;h<t.length&&h>=0;h+=u){let o=t[h].symbol||t[h],e=s[f];if(o===e){if((0===n||c>0)&&(o===a?(c++,n++,f+=m):o===l?(c=Math.max(0,c-1),n=Math.max(0,n-1),0===c&&(f+=m)):(b.push(h),f+=m)),f===d)return{result:!0,matchIndices:b}}else if(o===a)n++,c>0&&c++;else if(o===l)n=Math.max(0,n-1),c>0&&(c=Math.max(0,c-1));else if((0===n||c>0&&e!==l)&&!1===i.includes(o))return{result:!1,matchIndices:b}}return{result:!1,matchIndices:b}}}return LSystem.getStringResult=LSystem.getString,LSystem.transformClassicStochasticProductions=function(t){return function(){let s=t,i=s.length,o=Math.random();for(let t=0;t<i;t++)if(o<=(t+1)/i)return s[t];console.error("Should have returned a result of the list, something is wrong here with the random numbers?.")}},LSystem.transformClassicCSProduction=t,LSystem.transformClassicParametricAxiom=function(t){let s=t.replace(/\s+/g,"").split(/[\(\)]/),i=[];for(let t=0;t<s.length-1;t+=2){let o=s[t+1].split(",").map(Number);i.push({symbol:s[t],params:o})}},LSystem.testClassicParametricSyntax=function(t){return/\(.+\)/.test(t)},LSystem}();
->>>>>>> 1f6bf29a
+var LSystem = (function () {
+  'use strict';
+
+  // Get a list of productions that have identical initiators,
+  // Output a single stochastic production. Probability per production
+  // is defined by amount of input productions (4 => 25% each, 2 => 50% etc.)
+  // These transformers get a classic ABOP snytax as input and return a standardized
+  // production object in the form of ['F',
+  // {
+  //  successor:String/Iterable
+  //  [alternatively]stochasticSuccessors: Iterable of standardized objects with mandatory weight fields,
+  //  leftCtx: iterable/string,
+  //  rightCtx: Iterable/String,
+  //  condition: Function }]
+  function transformClassicStochasticProductions(productions) {
+    return function transformedProduction() {
+      var resultList = productions; // the parser for productions shall create this list
+
+      var count = resultList.length;
+      var r = Math.random();
+
+      for (var i = 0; i < count; i++) {
+        var range = (i + 1) / count;
+        if (r <= range) return resultList[i];
+      }
+
+      console.error('Should have returned a result of the list, something is wrong here with the random numbers?.');
+    };
+  }
+  // And simply require it here, eg:
+  // this.testClassicParametricSyntax = require(classicSyntax.testParametric)??
+
+  function testClassicParametricSyntax(axiom) {
+    return /\(.+\)/.test(axiom);
+  }
+  // [ {symbol: 'A', params: [1,2,5]}, {symbol: 'B', params:[25]} ]
+  // strips spaces
+
+  function transformClassicParametricAxiom(axiom) {
+    // Replace whitespaces, then split between square brackets.
+    var splitAxiom = axiom.replace(/\s+/g, '').split(/[\(\)]/); // console.log('parts:', splitAxiom)
+
+    var newAxiom = []; // Construct new axiom by getting the params and symbol.
+
+    for (var i = 0; i < splitAxiom.length - 1; i += 2) {
+      var params = splitAxiom[i + 1].split(',').map(Number);
+      newAxiom.push({
+        symbol: splitAxiom[i],
+        params: params
+      });
+    } // console.log('parsed axiom:', newAxiom)
+
+  }
+  function transformClassicCSProduction(p) {
+    // before continuing, check if classic syntax actually there
+    // example: p = ['A<B>C', 'Z']
+    // left should be ['A', 'B']
+    var left = p[0].match(/(.+)<(.)/); // right should be ['B', 'C']
+
+    var right = p[0].match(/(.)>(.+)/); // Not a CS-Production (no '<' or '>'),
+    //return original production.
+
+    if (left === null && right === null) {
+      return p;
+    }
+
+    var predecessor; // create new production object _or_ use the one set by the user
+
+    var productionObject = p[1].successor || p[1].successors ? p[1] : {
+      successor: p[1]
+    };
+
+    if (left !== null) {
+      predecessor = left[2];
+      productionObject.leftCtx = left[1];
+    }
+
+    if (right !== null) {
+      predecessor = right[1];
+      productionObject.rightCtx = right[2];
+    }
+
+    return [predecessor, productionObject];
+  }
+
+  function stringToObjects(string) {
+    if (typeof string !== 'string' && string instanceof String === false) return string;
+    var transformed = [];
+
+    for (var _iterator = string, _isArray = Array.isArray(_iterator), _i = 0, _iterator = _isArray ? _iterator : _iterator[Symbol.iterator]();;) {
+      var _ref;
+
+      if (_isArray) {
+        if (_i >= _iterator.length) break;
+        _ref = _iterator[_i++];
+      } else {
+        _i = _iterator.next();
+        if (_i.done) break;
+        _ref = _i.value;
+      }
+
+      var symbol = _ref;
+      transformed.push({
+        symbol: symbol
+      });
+    }
+
+    return transformed;
+  } // TODO: continue here
+  // if applicable also transform strings into array of {symbol: String} objects
+  // TODO: make more modular! dont have forceObjects in here
+
+  function normalizeProductionRightSide(p, forceObjects) {
+    if (p.hasOwnProperty('successors')) {
+      for (var i = 0; i < p.successors.length; i++) {
+        p.successors[i] = normalizeProductionRightSide(p.successors[i], forceObjects);
+      }
+    } else if (p.hasOwnProperty('successor') === false) {
+      p = {
+        successor: p
+      };
+    }
+
+    if (forceObjects && p.hasOwnProperty('successor')) {
+      p.successor = stringToObjects(p.successor);
+    }
+
+    return p;
+  }
+
+  function normalizeProduction(p, forceObjects) {
+    p[1] = normalizeProductionRightSide(p[1], forceObjects);
+    return p;
+  }
+
+  var LSystem =
+  /*#__PURE__*/
+  function () {
+    function LSystem(_ref) {
+      var _ref$axiom = _ref.axiom,
+          axiom = _ref$axiom === void 0 ? '' : _ref$axiom,
+          productions = _ref.productions,
+          finals = _ref.finals,
+          _ref$branchSymbols = _ref.branchSymbols,
+          branchSymbols = _ref$branchSymbols === void 0 ? '[]' : _ref$branchSymbols,
+          _ref$ignoredSymbols = _ref.ignoredSymbols,
+          ignoredSymbols = _ref$ignoredSymbols === void 0 ? '+-&^/|\\' : _ref$ignoredSymbols,
+          _ref$allowClassicSynt = _ref.allowClassicSyntax,
+          allowClassicSyntax = _ref$allowClassicSynt === void 0 ? true : _ref$allowClassicSynt,
+          _ref$classicParametri = _ref.classicParametricSyntax,
+          classicParametricSyntax = _ref$classicParametri === void 0 ? false : _ref$classicParametri,
+          _ref$forceObjects = _ref.forceObjects,
+          forceObjects = _ref$forceObjects === void 0 ? false : _ref$forceObjects,
+          _ref$debug = _ref.debug,
+          debug = _ref$debug === void 0 ? false : _ref$debug;
+      this.ignoredSymbols = ignoredSymbols;
+      this.debug = debug;
+      this.branchSymbols = branchSymbols;
+      this.allowClassicSyntax = allowClassicSyntax;
+      this.classicParametricSyntax = classicParametricSyntax;
+      this.forceObjects = forceObjects;
+      this.setAxiom(axiom);
+      this.clearProductions();
+      if (productions) this.setProductions(productions);
+      if (finals) this.setFinals(finals);
+    } // TODO: forceObject to be more intelligent based on other productions??
+
+
+    var _proto = LSystem.prototype;
+
+    _proto.setAxiom = function setAxiom(axiom) {
+      this.axiom = this.forceObjects ? stringToObjects(axiom) : axiom;
+    };
+
+    _proto.getRaw = function getRaw() {
+      return this.axiom;
+    } // if using objects in axioms, as used in parametric L-Systems
+    ;
+
+    _proto.getString = function getString(onlySymbols) {
+      if (onlySymbols === void 0) {
+        onlySymbols = true;
+      }
+
+      if (typeof this.axiom === 'string') return this.axiom;
+
+      if (onlySymbols === true) {
+        return this.axiom.reduce(function (prev, current) {
+          if (current.symbol === undefined) {
+            console.log('found:', current);
+            throw new Error('L-Systems that use only objects as symbols (eg: {symbol: \'F\', params: []}), cant use string symbols (eg. \'F\')! Check if you always return objects in your productions and no strings.');
+          }
+
+          return prev + current.symbol;
+        }, '');
+      } else {
+        return JSON.stringify(this.axiom);
+      }
+    };
+
+    _proto.setProduction = function setProduction(from, to, allowAppendingMultiSuccessors) {
+      if (allowAppendingMultiSuccessors === void 0) {
+        allowAppendingMultiSuccessors = false;
+      }
+
+      var newProduction = [from, to];
+
+      if (newProduction === undefined) {
+        throw new Error('no production specified.');
+      }
+
+      if (to.successor && to.successors) {
+        throw new Error('You can not have both a "successor" and a "successors" field in your production!');
+      } // Apply production transformers and normalizations
+
+
+      if (this.allowClassicSyntax === true) {
+        newProduction = transformClassicCSProduction(newProduction);
+      }
+
+      newProduction = normalizeProduction(newProduction, this.forceObjects); // check wether production is stochastic
+
+      newProduction[1].isStochastic = newProduction[1].successors !== undefined && newProduction[1].successors.every(function (successor) {
+        return successor.weight !== undefined;
+      });
+
+      if (newProduction[1].isStochastic) {
+        // calculate weight sum
+        newProduction[1].weightSum = 0;
+
+        for (var _iterator = newProduction[1].successors, _isArray = Array.isArray(_iterator), _i = 0, _iterator = _isArray ? _iterator : _iterator[Symbol.iterator]();;) {
+          var _ref2;
+
+          if (_isArray) {
+            if (_i >= _iterator.length) break;
+            _ref2 = _iterator[_i++];
+          } else {
+            _i = _iterator.next();
+            if (_i.done) break;
+            _ref2 = _i.value;
+          }
+
+          var s = _ref2;
+          newProduction[1].weightSum += s.weight;
+        }
+      }
+
+      var symbol = newProduction[0];
+
+      if (allowAppendingMultiSuccessors === true && this.productions.has(symbol)) {
+        var existingProduction = this.productions.get(symbol);
+        var singleSuccessor = existingProduction.successor;
+        var multiSuccessors = existingProduction.successors;
+
+        if (singleSuccessor && !multiSuccessors) {
+          // replace existing prod with new obj and add previous successor as first elem
+          // to new successors field.
+          existingProduction = {
+            successors: [existingProduction]
+          };
+        }
+
+        existingProduction.successors.push(newProduction[1]);
+        this.productions.set(symbol, existingProduction);
+      } else {
+        this.productions.set(symbol, newProduction[1]);
+      }
+    } // set multiple productions from name:value Object
+    ;
+
+    _proto.setProductions = function setProductions(newProductions) {
+      if (newProductions === undefined) throw new Error('no production specified.');
+      this.clearProductions();
+
+      for (var _i2 = 0, _Object$entries = Object.entries(newProductions); _i2 < _Object$entries.length; _i2++) {
+        var _Object$entries$_i = _Object$entries[_i2],
+            from = _Object$entries$_i[0],
+            to = _Object$entries$_i[1];
+        this.setProduction(from, to, true);
+      }
+    };
+
+    _proto.clearProductions = function clearProductions() {
+      this.productions = new Map();
+    };
+
+    _proto.setFinal = function setFinal(symbol, final) {
+      var newFinal = [symbol, final];
+
+      if (newFinal === undefined) {
+        throw new Error('no final specified.');
+      }
+
+      this.finals.set(newFinal[0], newFinal[1]);
+    } // set multiple finals from name:value Object
+    ;
+
+    _proto.setFinals = function setFinals(newFinals) {
+      if (newFinals === undefined) throw new Error('no finals specified.');
+      this.finals = new Map();
+
+      for (var symbol in newFinals) {
+        if (newFinals.hasOwnProperty(symbol)) {
+          this.setFinal(symbol, newFinals[symbol]);
+        }
+      }
+    } //var hasWeight = el => el.weight !== undefined;
+    ;
+
+    _proto.getProductionResult = function getProductionResult(p, index, part, params, recursive) {
+      if (recursive === void 0) {
+        recursive = false;
+      }
+
+      var contextSensitive = p.leftCtx !== undefined || p.rightCtx !== undefined;
+      var conditional = p.condition !== undefined;
+      var result = false;
+      var precheck = true; // Check if condition is true, only then continue to check left and right contexts
+
+      if (conditional && p.condition({
+        index: index,
+        currentAxiom: this.axiom,
+        part: part,
+        params: params
+      }) === false) {
+        precheck = false;
+      } else if (contextSensitive) {
+        if (p.leftCtx !== undefined && p.rightCtx !== undefined) {
+          precheck = this.match({
+            direction: 'left',
+            match: p.leftCtx,
+            index: index,
+            branchSymbols: this.branchSymbols,
+            ignoredSymbols: this.ignoredSymbols
+          }).result && this.match({
+            direction: 'right',
+            match: p.rightCtx,
+            index: index,
+            branchSymbols: this.branchSymbols,
+            ignoredSymbols: this.ignoredSymbols
+          }).result;
+        } else if (p.leftCtx !== undefined) {
+          precheck = this.match({
+            direction: 'left',
+            match: p.leftCtx,
+            index: index,
+            branchSymbols: this.branchSymbols,
+            ignoredSymbols: this.ignoredSymbols
+          }).result;
+        } else if (p.rightCtx !== undefined) {
+          precheck = this.match({
+            direction: 'right',
+            match: p.rightCtx,
+            index: index,
+            branchSymbols: this.branchSymbols,
+            ignoredSymbols: this.ignoredSymbols
+          }).result;
+        }
+      } // If conditions and context don't allow product, keep result = false
+
+
+      if (precheck === false) {
+        result = false;
+      } // If p has multiple successors
+      else if (p.successors) {
+          // This could be stochastic successors or multiple functions
+          // Treat every element in the list as an individual production object
+          // For stochastic productions (if all prods in the list have a 'weight' property)
+          // Get a random number then pick a production from the list according to their weight
+          var currentWeight, threshWeight;
+
+          if (p.isStochastic) {
+            threshWeight = Math.random() * p.weightSum;
+            currentWeight = 0;
+          }
+          /*
+          go through the list and use
+          the first valid production in that list. (that returns true)
+          This assumes, it's a list of functions.
+          No recursion here: no successors inside successors.
+          */
+
+
+          for (var _iterator2 = p.successors, _isArray2 = Array.isArray(_iterator2), _i3 = 0, _iterator2 = _isArray2 ? _iterator2 : _iterator2[Symbol.iterator]();;) {
+            var _ref3;
+
+            if (_isArray2) {
+              if (_i3 >= _iterator2.length) break;
+              _ref3 = _iterator2[_i3++];
+            } else {
+              _i3 = _iterator2.next();
+              if (_i3.done) break;
+              _ref3 = _i3.value;
+            }
+
+            var _p = _ref3;
+
+            if (p.isStochastic) {
+              currentWeight += _p.weight;
+              if (currentWeight < threshWeight) continue;
+            } // If currentWeight >= thresWeight, a production is choosen stochastically
+            // and evaluated recursively because it , kax also have rightCtx, leftCtx and condition to further inhibit production. This is not standard L-System behaviour though!
+            // last true is for recursiv call
+            // TODO: refactor getProductionResult to use an object if not a hit on perf
+
+
+            var _result = this.getProductionResult(_p, index, part, params, true);
+
+            if (_result !== undefined && _result !== false) {
+              result = _result;
+              break;
+            }
+          }
+        } // if successor is a function, execute function and append return value
+        else if (typeof p.successor === 'function') {
+            result = p.successor({
+              index: index,
+              currentAxiom: this.axiom,
+              part: part,
+              params: params
+            });
+          } else {
+            result = p.successor;
+          }
+
+      if (!result) {
+        // Allow undefined or false results for recursive calls of this func
+        return recursive ? result : part;
+      }
+
+      return result;
+    };
+
+    _proto.applyProductions = function applyProductions() {
+      // a axiom can be a string or an array of objects that contain the key/value 'symbol'
+      var newAxiom = typeof this.axiom === 'string' ? '' : [];
+      var index = 0; // iterate all symbols/characters of the axiom and lookup according productions
+
+      for (var _iterator3 = this.axiom, _isArray3 = Array.isArray(_iterator3), _i4 = 0, _iterator3 = _isArray3 ? _iterator3 : _iterator3[Symbol.iterator]();;) {
+        var _ref4;
+
+        if (_isArray3) {
+          if (_i4 >= _iterator3.length) break;
+          _ref4 = _iterator3[_i4++];
+        } else {
+          _i4 = _iterator3.next();
+          if (_i4.done) break;
+          _ref4 = _i4.value;
+        }
+
+        var part = _ref4;
+        // Stuff for classic parametric L-Systems: get actual symbol and possible parameters
+        // params will be given the production function, if applicable.
+        var symbol = part.symbol || part;
+        var params = part.params || [];
+        var result = part;
+
+        if (this.productions.has(symbol)) {
+          var p = this.productions.get(symbol);
+          result = this.getProductionResult(p, index, part, params);
+        } // Got result. Now add result to new axiom.
+
+
+        if (typeof newAxiom === 'string') {
+          newAxiom += result;
+        } else if (result instanceof Array) {
+          var _newAxiom;
+
+          // If result is an array, merge result into new axiom instead of pushing.
+          (_newAxiom = newAxiom).push.apply(_newAxiom, result);
+        } else {
+          newAxiom.push(result);
+        }
+
+        index++;
+      } // finally set new axiom and also return it for convenience.
+
+
+      this.axiom = newAxiom;
+      return newAxiom;
+    };
+
+    _proto.iterate = function iterate(n) {
+      if (n === void 0) {
+        n = 1;
+      }
+
+      this.iterations = n;
+      var lastIteration;
+
+      for (var iteration = 0; iteration < n; iteration++) {
+        lastIteration = this.applyProductions();
+      }
+
+      return lastIteration;
+    };
+
+    _proto.final = function final(externalArg) {
+      var index = 0;
+
+      for (var _iterator4 = this.axiom, _isArray4 = Array.isArray(_iterator4), _i5 = 0, _iterator4 = _isArray4 ? _iterator4 : _iterator4[Symbol.iterator]();;) {
+        var _ref5;
+
+        if (_isArray4) {
+          if (_i5 >= _iterator4.length) break;
+          _ref5 = _iterator4[_i5++];
+        } else {
+          _i5 = _iterator4.next();
+          if (_i5.done) break;
+          _ref5 = _i5.value;
+        }
+
+        var part = _ref5;
+        // if we have objects for each symbol, (when using parametric L-Systems)
+        // get actual identifiable symbol character
+        var symbol = part;
+        if (typeof part === 'object' && part.symbol) symbol = part.symbol;
+
+        if (this.finals.has(symbol)) {
+          var finalFunction = this.finals.get(symbol);
+          var typeOfFinalFunction = typeof finalFunction;
+
+          if (typeOfFinalFunction !== 'function') {
+            throw Error('\'' + symbol + '\'' + ' has an object for a final function. But it is __not a function__ but a ' + typeOfFinalFunction + '!');
+          } // execute symbols function
+          // supply in first argument an details object with current index and part
+          // and in the first argument inject the external argument (like a render target)
+
+
+          finalFunction({
+            index: index,
+            part: part
+          }, externalArg);
+        }
+
+        index++;
+      }
+    }
+    /*
+    how to use match():
+     -----------------------
+    It is mainly a helper function for context sensitive productions.
+    If you use the classic syntax, it will by default be automatically transformed to proper
+    JS-Syntax.
+    Howerver, you can use the match helper function in your on productions:
+    	index is the index of a production using `match`
+    eg. in a classic L-System
+    	LSYS = ABCDE
+    B<C>DE -> 'Z'
+    	the index of the `B<C>D -> 'Z'` production would be the index of C (which is 2) when the
+    production would perform match(). so (if not using the ClassicLSystem class) you'd construction your context-sensitive production from C to Z like so:
+    	LSYS.setProduction('C', (index, axiom) => {
+    	(LSYS.match({index, match: 'B', direction: 'left'}) &&
+    	 LSYS.match({index, match: 'DE', direction: 'right'}) ? 'Z' : 'C')
+    })
+    	You can just write match({index, ...} instead of match({index: index, ..}) because of new ES6 Object initialization, see: https://developer.mozilla.org/en-US/docs/Web/JavaScript/Reference/Operators/Object_initializer#New_notations_in_ECMAScript_6
+    */
+    ;
+
+    _proto.match = function match(_ref6) {
+      var axiom_ = _ref6.axiom_,
+          _match = _ref6.match,
+          ignoredSymbols = _ref6.ignoredSymbols,
+          branchSymbols = _ref6.branchSymbols,
+          index = _ref6.index,
+          direction = _ref6.direction;
+      var branchCount = 0;
+      var explicitBranchCount = 0;
+      axiom_ = axiom_ || this.axiom;
+      if (branchSymbols === undefined) branchSymbols = this.branchSymbols !== undefined ? this.branchSymbols : [];
+      if (ignoredSymbols === undefined) ignoredSymbols = this.ignoredSymbols !== undefined ? this.ignoredSymbols : [];
+      var returnMatchIndices = [];
+      var branchStart, branchEnd, axiomIndex, loopIndexChange, matchIndex, matchIndexChange, matchIndexOverflow; // set some variables depending on the direction to match
+
+      if (direction === 'right') {
+        loopIndexChange = matchIndexChange = +1;
+        axiomIndex = index + 1;
+        matchIndex = 0;
+        matchIndexOverflow = _match.length;
+
+        if (branchSymbols.length > 0) {
+          var _branchSymbols = branchSymbols;
+          branchStart = _branchSymbols[0];
+          branchEnd = _branchSymbols[1];
+        }
+      } else if (direction === 'left') {
+        loopIndexChange = matchIndexChange = -1;
+        axiomIndex = index - 1;
+        matchIndex = _match.length - 1;
+        matchIndexOverflow = -1;
+
+        if (branchSymbols.length > 0) {
+          var _branchSymbols2 = branchSymbols;
+          branchEnd = _branchSymbols2[0];
+          branchStart = _branchSymbols2[1];
+        }
+      } else {
+        throw Error(direction, 'is not a valid direction for matching.');
+      }
+
+      for (; axiomIndex < axiom_.length && axiomIndex >= 0; axiomIndex += loopIndexChange) {
+        var axiomSymbol = axiom_[axiomIndex].symbol || axiom_[axiomIndex];
+        var matchSymbol = _match[matchIndex]; // compare current symbol of axiom with current symbol of match
+
+        if (axiomSymbol === matchSymbol) {
+          if (branchCount === 0 || explicitBranchCount > 0) {
+            // if its a match and previously NOT inside branch (branchCount===0) or in explicitly wanted branch (explicitBranchCount > 0)
+            // if a bracket was explicitly stated in match axiom
+            if (axiomSymbol === branchStart) {
+              explicitBranchCount++;
+              branchCount++;
+              matchIndex += matchIndexChange;
+            } else if (axiomSymbol === branchEnd) {
+              explicitBranchCount = Math.max(0, explicitBranchCount - 1);
+              branchCount = Math.max(0, branchCount - 1); // only increase match if we are out of explicit branch
+
+              if (explicitBranchCount === 0) {
+                matchIndex += matchIndexChange;
+              }
+            } else {
+              returnMatchIndices.push(axiomIndex);
+              matchIndex += matchIndexChange;
+            }
+          } // overflowing matchIndices (matchIndex + 1 for right match, matchIndexEnd for left match )?
+          // -> no more matches to do. return with true, as everything matched until here
+          // *yay*
+
+
+          if (matchIndex === matchIndexOverflow) {
+            return {
+              result: true,
+              matchIndices: returnMatchIndices
+            };
+          }
+        } else if (axiomSymbol === branchStart) {
+          branchCount++;
+          if (explicitBranchCount > 0) explicitBranchCount++;
+        } else if (axiomSymbol === branchEnd) {
+          branchCount = Math.max(0, branchCount - 1);
+          if (explicitBranchCount > 0) explicitBranchCount = Math.max(0, explicitBranchCount - 1);
+        } else if ((branchCount === 0 || explicitBranchCount > 0 && matchSymbol !== branchEnd) && ignoredSymbols.includes(axiomSymbol) === false) {
+          // not in branchSymbols/branch? or if in explicit branch, and not at the very end of
+          // condition (at the ]), and symbol not in ignoredSymbols ? then false
+          return {
+            result: false,
+            matchIndices: returnMatchIndices
+          };
+        }
+      }
+
+      return {
+        result: false,
+        matchIndices: returnMatchIndices
+      };
+    };
+
+    return LSystem;
+  }();
+  LSystem.getStringResult = LSystem.getString; // Set classic syntax helpers to library scope to be used outside of library context
+  // for users eg.
+
+  LSystem.transformClassicStochasticProductions = transformClassicStochasticProductions;
+  LSystem.transformClassicCSProduction = transformClassicCSProduction;
+  LSystem.transformClassicParametricAxiom = transformClassicParametricAxiom;
+  LSystem.testClassicParametricSyntax = testClassicParametricSyntax;
+
+  return LSystem;
+
+}());